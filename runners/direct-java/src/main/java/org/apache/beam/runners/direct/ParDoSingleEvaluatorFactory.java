--- conflicted
+++ resolved
@@ -17,10 +17,7 @@
  */
 package org.apache.beam.runners.direct;
 
-<<<<<<< HEAD
-=======
 import org.apache.beam.runners.direct.DirectExecutionContext.DirectStepContext;
->>>>>>> c584b37b
 import org.apache.beam.runners.direct.DirectRunner.CommittedBundle;
 import org.apache.beam.sdk.transforms.AppliedPTransform;
 import org.apache.beam.sdk.transforms.OldDoFn;
@@ -73,16 +70,10 @@
   }
 
   private <InputT, OutputT> TransformEvaluator<InputT> createSingleEvaluator(
-<<<<<<< HEAD
-      @SuppressWarnings("rawtypes") AppliedPTransform<PCollection<InputT>, PCollection<OutputT>,
-          Bound<InputT, OutputT>> application,
-      CommittedBundle<InputT> inputBundle, EvaluationContext evaluationContext) {
-=======
       AppliedPTransform<PCollection<InputT>, PCollection<OutputT>, Bound<InputT, OutputT>>
           application,
       CommittedBundle<InputT> inputBundle,
       EvaluationContext evaluationContext) {
->>>>>>> c584b37b
     TupleTag<OutputT> mainOutputTag = new TupleTag<>("out");
     String stepName = evaluationContext.getStepName(application);
     DirectStepContext stepContext =
@@ -93,17 +84,6 @@
     ThreadLocal<OldDoFn<InputT, OutputT>> fnLocal =
         (ThreadLocal) fnClones.getUnchecked((AppliedPTransform) application);
     try {
-<<<<<<< HEAD
-      ParDoEvaluator<InputT> parDoEvaluator = ParDoEvaluator.create(
-          evaluationContext,
-          inputBundle,
-          application,
-          fnLocal.get(),
-          application.getTransform().getSideInputs(),
-          mainOutputTag,
-          Collections.<TupleTag<?>>emptyList(),
-          ImmutableMap.<TupleTag<?>, PCollection<?>>of(mainOutputTag, application.getOutput()));
-=======
       ParDoEvaluator<InputT> parDoEvaluator =
           ParDoEvaluator.create(
               evaluationContext,
@@ -115,7 +95,6 @@
               mainOutputTag,
               Collections.<TupleTag<?>>emptyList(),
               ImmutableMap.<TupleTag<?>, PCollection<?>>of(mainOutputTag, application.getOutput()));
->>>>>>> c584b37b
       return ThreadLocalInvalidatingTransformEvaluator.wrapping(parDoEvaluator, fnLocal);
     } catch (Exception e) {
       fnLocal.remove();
